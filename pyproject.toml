[tool.poetry]
name = "chat-langchain"
version = "0.1.1"
description = ""
authors = ["SN <6432132+samnoyes@users.noreply.github.com>"]
readme = "README.md"
packages = [{ include = "backend" }]

[tool.poetry.dependencies]
python = "^3.11"
langchain = ">=0.3.0,<0.4.0"
langsmith = "^0.2.4"
langchain-cohere = ">=0.3.0,<0.4.0"
langchain-google-genai = ">=2.0.0,<3.0.0"
langchain-core = ">=0.3.10,<0.4.0"
langchain-community = ">=0.3.0,<0.4.0"
langchain-openai = ">=0.2.0,<0.3.0"
langchain-anthropic = ">=0.2.0,<0.3.0"
langchain-fireworks = ">=0.2.0,<0.3.0"
langchain-groq = ">=0.2.0,<0.3.0"
langchain-weaviate = ">=0.0.3,<0.1.0"
langgraph = ">=0.2.32,<0.3.0"
beautifulsoup4 = "^4.12.2"
weaviate-client = "^4.0.0"
lxml = "^4.9.3"
voyageai = "^0.1.4"
pillow = "^10.2.0"
<<<<<<< HEAD
psycopg2-binary = "^2.9.9"
langchainhub = "^0.1.21"
traceloop-sdk = "^0.33.12"
opentelemetry-instrumentation-redis = "^0.49b2"
=======
>>>>>>> 9cde193c

[tool.poetry.group.dev.dependencies]
pytest = "^7.3.0"
ruff = "^0.2.2"
pandas = "^2.2.2"

[build-system]
requires = ["poetry-core"]
build-backend = "poetry.core.masonry.api"<|MERGE_RESOLUTION|>--- conflicted
+++ resolved
@@ -25,13 +25,8 @@
 lxml = "^4.9.3"
 voyageai = "^0.1.4"
 pillow = "^10.2.0"
-<<<<<<< HEAD
-psycopg2-binary = "^2.9.9"
-langchainhub = "^0.1.21"
-traceloop-sdk = "^0.33.12"
-opentelemetry-instrumentation-redis = "^0.49b2"
-=======
->>>>>>> 9cde193c
+traceloop-sdk = ">=0.33"
+opentelemetry-instrumentation-redis = ">=0.49b0"
 
 [tool.poetry.group.dev.dependencies]
 pytest = "^7.3.0"
